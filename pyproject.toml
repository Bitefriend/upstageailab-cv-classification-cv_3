[project]
name = "upstageailab-cv-classification-cv-3"
version = "0.1.0"
description = "Project For Classification of Document Images"
authors = [
    { name = "yuiyeong", email = "joyuiyeong@gmail.com" },
    { name = "duhwan", email = "korea202a@gmail.com" },
    { name = "jaehyeong", email = "whwogud33@naver.com" },
    { name = "juyoung", email = "korea.juyoung.na@gmail.com" }
]
readme = "README.md"
requires-python = ">=3.11"

dependencies = [
    "numpy (>=2.3.0,<3.0.0)",
    "pandas (>=2.3.0,<3.0.0)",
    "matplotlib (>=3.10.3,<4.0.0)",
    "seaborn (>=0.13.2,<0.14.0)",
    "python-dotenv (>=1.1.0,<2.0.0)",
    "jupyter (>=1.1.1,<2.0.0)",
    "ipykernel (>=6.29.5,<7.0.0)",
    "jupyterlab (>=4.4.3,<5.0.0)",
    "notebook (>=7.4.3,<8.0.0)",
    "scikit-learn (>=1.7.0,<2.0.0)",
    "wandb (>=0.20.1,<0.21.0)",
    "timm (>=1.0.16,<2.0.0)",
    "opencv-python (>=4.11.0.86,<5.0.0.0)",
    "tqdm (>=4.67.1,<5.0.0)",
    "pillow (>=11.2.1,<12.0.0)",
    "albumentations (>=2.0.8,<3.0.0)",
    "boto3 (>=1.38.46,<2.0.0)",
<<<<<<< HEAD
    "scikit-image (>=0.25.2,<0.26.0)"
=======
    "pytorch-lightning (>=2.5.2,<3.0.0)"
>>>>>>> a374a381
]

# PyTorch source For Linux CUDA
[[tool.poetry.source]]
name = "pytorch-cu121"
url = "https://download.pytorch.org/whl/cu121"
priority = "explicit"

[tool.poetry.dependencies]
python = "^3.11"

# PyTorch Platform Markers, Source
torch = [
    { version = "2.6.0", markers = "sys_platform == 'darwin'" },
    { version = "2.6.0", source = "pytorch-cu121", markers = "sys_platform == 'linux'" }
]
torchvision = [
    { version = "0.21.0", markers = "sys_platform == 'darwin'" },
    { version = "0.21.0", source = "pytorch-cu121", markers = "sys_platform == 'linux'" }
]
torchaudio = [
    { version = "2.6.0", markers = "sys_platform == 'darwin'" },
    { version = "2.6.0", source = "pytorch-cu121", markers = "sys_platform == 'linux'" }
]

[tool.poetry.group.dev.dependencies]
ruff = "^0.12.0"
pre-commit = "^4.2.0"
pytest = "^8.4.0"

[tool.poetry]
package-mode = false

[build-system]
requires = ["poetry-core>=2.0.0,<3.0.0"]
build-backend = "poetry.core.masonry.api"<|MERGE_RESOLUTION|>--- conflicted
+++ resolved
@@ -29,11 +29,8 @@
     "pillow (>=11.2.1,<12.0.0)",
     "albumentations (>=2.0.8,<3.0.0)",
     "boto3 (>=1.38.46,<2.0.0)",
-<<<<<<< HEAD
+    "pytorch-lightning (>=2.5.2,<3.0.0)",
     "scikit-image (>=0.25.2,<0.26.0)"
-=======
-    "pytorch-lightning (>=2.5.2,<3.0.0)"
->>>>>>> a374a381
 ]
 
 # PyTorch source For Linux CUDA
